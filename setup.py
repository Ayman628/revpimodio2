#! /usr/bin/env python3
# -*- coding: utf-8 -*-
#
# (c) Sven Sager, License: LGPLv3
#
"""Setupscript fuer python3-revpimodio."""
from distutils.core import setup

setup(
    author="Sven Sager",
    author_email="akira@narux.de",
    url="https://revpimodio.org/",
    download_url="https://revpimodio.org/quellen/",
    maintainer="Sven Sager",
    maintainer_email="akira@revpimodio.org",

    license="LGPLv3",
    name="revpimodio2",
<<<<<<< HEAD
    version="2.0.5",
=======
    version="2.1.1",
>>>>>>> 47c3e839

    packages=["revpimodio2"],
    python_requires="~=3.2",
    keywords="revolutionpi plc automation",

    description="Python3 programming for RevolutionPi of Kunbus GmbH",
    long_description=""
    "Das Modul stellt alle Devices und IOs aus der piCtory Konfiguration \n"
    "in Python3 zur Verfügung. Es ermöglicht den direkten Zugriff auf die \n"
    "Werte über deren vergebenen Namen. Lese- und Schreibaktionen mit dem \n"
    "Prozessabbild werden von dem Modul selbst verwaltet, ohne dass sich \n"
    "der Programmierer um Offsets und Adressen kümmern muss. Für die \n"
    "Gatewaymodule wie ModbusTCP oder Profinet sind eigene 'Inputs' und \n"
    "'Outputs' über einen bestimmten Adressbereich definierbar. Auf \n"
    "diese IOs kann mit Python3 über den Namen direkt auf die Werte \n"
    "zugegriffen werden.",

    classifiers=[
        "Development Status :: 5 - Production/Stable",
        "Environment :: Console",
        "Intended Audience :: Developers",
        "License :: OSI Approved :: "
        "GNU Lesser General Public License v3 (LGPLv3)",
        "Operating System :: MacOS :: MacOS X",
        "Operating System :: Microsoft :: Windows",
        "Operating System :: POSIX",
        "Programming Language :: Python :: 3",
        "Topic :: Software Development :: Libraries :: Python Modules"
    ],
)<|MERGE_RESOLUTION|>--- conflicted
+++ resolved
@@ -16,11 +16,7 @@
 
     license="LGPLv3",
     name="revpimodio2",
-<<<<<<< HEAD
-    version="2.0.5",
-=======
     version="2.1.1",
->>>>>>> 47c3e839
 
     packages=["revpimodio2"],
     python_requires="~=3.2",
