<?xml version="1.0" encoding="UTF-8"?>
<!DOCTYPE Project SYSTEM "Project-5.1.dtd">
<!-- eric project file for project revpimodio2 -->
<<<<<<< HEAD
<!-- Saved: 2019-03-07, 12:49:06 -->
=======
<!-- Saved: 2019-05-01, 08:11:34 -->
>>>>>>> 32c33e49
<!-- Copyright (C) 2019 Sven Sager, akira@narux.de -->
<Project version="5.1">
  <Language>en_US</Language>
  <Hash>7ea159534ad3516e9069331120048abf9b00151e</Hash>
  <ProgLanguage mixed="0">Python3</ProgLanguage>
  <ProjectType>Console</ProjectType>
  <Description>Das Modul stellt alle Devices und IOs aus der piCtory Konfiguration in Python3 zur Verfügung. Es ermöglicht den direkten Zugriff auf die Werte über deren vergebenen Namen. Lese- und Schreibaktionen mit dem Prozessabbild werden von dem Modul selbst verwaltet, ohne dass sich der Programmierer um Offsets und Adressen kümmern muss. Für die Gatewaymodule wie ModbusTCP oder Profinet sind eigene 'Inputs' und 'Outputs' über einen bestimmten Adressbereich definierbar. Auf diese IOs kann mit Python3 über den Namen direkt auf die Werte zugegriffen werden.</Description>
  <Version>2.3.2</Version>
  <Author>Sven Sager</Author>
  <Email>akira@narux.de</Email>
  <Eol index="1"/>
  <Sources>
    <Source>revpimodio2/__init__.py</Source>
    <Source>revpimodio2/app.py</Source>
    <Source>revpimodio2/device.py</Source>
    <Source>revpimodio2/devicecon.py</Source>
    <Source>revpimodio2/helper.py</Source>
    <Source>revpimodio2/io.py</Source>
    <Source>revpimodio2/modio.py</Source>
    <Source>revpimodio2/netio.py</Source>
    <Source>revpimodio2/summary.py</Source>
    <Source>setup.py</Source>
    <Source>test/test_dio_cycleloop.py</Source>
    <Source>test/test_dio_mainloop.py</Source>
    <Source>test/test_dio_while2.py</Source>
    <Source>test/test_net_leistung.py</Source>
    <Source>test/test_netio_brett.py</Source>
    <Source>test/test_unit.py</Source>
    <Source>test/test_unit_fh.py</Source>
    <Source>test/test_unitnet.py</Source>
    <Source>test/web_benniesrun.py</Source>
    <Source>test/web_benniesrunxxl.py</Source>
    <Source>test/web_cycleloop.py</Source>
    <Source>test/web_mainloop.py</Source>
    <Source>test/web_rpidaten.py</Source>
    <Source>test/web_rpii2c.py</Source>
    <Source>test/web_startseite.py</Source>
    <Source>test/web_virtdevdriver.py</Source>
  </Sources>
  <Forms/>
  <Translations/>
  <Resources/>
  <Interfaces/>
  <Others>
    <Other>.hgignore</Other>
    <Other>LICENSE.txt</Other>
    <Other>MANIFEST.in</Other>
    <Other>README.md</Other>
    <Other>doc</Other>
    <Other>eric-revpimodio2.api</Other>
  </Others>
  <MainScript>test/test_unit.py</MainScript>
  <Vcs>
    <VcsType>Mercurial</VcsType>
    <VcsOptions>
      <dict>
        <key>
          <string>add</string>
        </key>
        <value>
          <list>
            <string></string>
          </list>
        </value>
        <key>
          <string>checkout</string>
        </key>
        <value>
          <list>
            <string></string>
          </list>
        </value>
        <key>
          <string>commit</string>
        </key>
        <value>
          <list>
            <string></string>
          </list>
        </value>
        <key>
          <string>diff</string>
        </key>
        <value>
          <list>
            <string></string>
          </list>
        </value>
        <key>
          <string>export</string>
        </key>
        <value>
          <list>
            <string></string>
          </list>
        </value>
        <key>
          <string>global</string>
        </key>
        <value>
          <list>
            <string></string>
          </list>
        </value>
        <key>
          <string>history</string>
        </key>
        <value>
          <list>
            <string></string>
          </list>
        </value>
        <key>
          <string>log</string>
        </key>
        <value>
          <list>
            <string></string>
          </list>
        </value>
        <key>
          <string>remove</string>
        </key>
        <value>
          <list>
            <string></string>
          </list>
        </value>
        <key>
          <string>status</string>
        </key>
        <value>
          <list>
            <string></string>
          </list>
        </value>
        <key>
          <string>tag</string>
        </key>
        <value>
          <list>
            <string></string>
          </list>
        </value>
        <key>
          <string>update</string>
        </key>
        <value>
          <list>
            <string></string>
          </list>
        </value>
      </dict>
    </VcsOptions>
  </Vcs>
  <FiletypeAssociations>
    <FiletypeAssociation pattern="*.idl" type="INTERFACES"/>
    <FiletypeAssociation pattern="*.py" type="SOURCES"/>
    <FiletypeAssociation pattern="*.py3" type="SOURCES"/>
    <FiletypeAssociation pattern="*.pyw" type="SOURCES"/>
    <FiletypeAssociation pattern="*.pyw3" type="SOURCES"/>
  </FiletypeAssociations>
  <Documentation>
    <DocumentationParams>
      <dict>
        <key>
          <string>ERIC4API</string>
        </key>
        <value>
          <dict>
            <key>
              <string>ignoreDirectories</string>
            </key>
            <value>
              <list>
                <string>deb</string>
                <string>dist</string>
                <string>doc</string>
                <string>test</string>
              </list>
            </value>
            <key>
              <string>ignoreFilePatterns</string>
            </key>
            <value>
              <list>
                <string>setup.py</string>
                <string>devicecon.py</string>
              </list>
            </value>
            <key>
              <string>languages</string>
            </key>
            <value>
              <list>
                <string>Python3</string>
              </list>
            </value>
            <key>
              <string>outputFile</string>
            </key>
            <value>
              <string>eric-revpimodio2.api</string>
            </value>
            <key>
              <string>useRecursion</string>
            </key>
            <value>
              <bool>True</bool>
            </value>
          </dict>
        </value>
        <key>
          <string>ERIC4DOC</string>
        </key>
        <value>
          <dict>
            <key>
              <string>ignoreDirectories</string>
            </key>
            <value>
              <list>
                <string>deb</string>
                <string>dist</string>
                <string>doc</string>
                <string>test</string>
              </list>
            </value>
            <key>
              <string>ignoreFilePatterns</string>
            </key>
            <value>
              <list>
                <string>setup.py</string>
                <string>devicecon.py</string>
              </list>
            </value>
            <key>
              <string>outputDirectory</string>
            </key>
            <value>
              <string>doc</string>
            </value>
            <key>
              <string>qtHelpEnabled</string>
            </key>
            <value>
              <bool>False</bool>
            </value>
            <key>
              <string>useRecursion</string>
            </key>
            <value>
              <bool>True</bool>
            </value>
          </dict>
        </value>
      </dict>
    </DocumentationParams>
  </Documentation>
  <Checkers>
    <CheckersParams>
      <dict>
        <key>
          <string>Pep8Checker</string>
        </key>
        <value>
          <dict>
            <key>
              <string>BuiltinsChecker</string>
            </key>
            <value>
              <dict>
                <key>
                  <string>chr</string>
                </key>
                <value>
                  <list>
                    <string>unichr</string>
                  </list>
                </value>
                <key>
                  <string>str</string>
                </key>
                <value>
                  <list>
                    <string>unicode</string>
                  </list>
                </value>
              </dict>
            </value>
            <key>
              <string>CopyrightAuthor</string>
            </key>
            <value>
              <string></string>
            </value>
            <key>
              <string>CopyrightMinFileSize</string>
            </key>
            <value>
              <int>0</int>
            </value>
            <key>
              <string>DocstringType</string>
            </key>
            <value>
              <string>pep257</string>
            </value>
            <key>
              <string>ExcludeFiles</string>
            </key>
            <value>
              <string>*/test/*</string>
            </value>
            <key>
              <string>ExcludeMessages</string>
            </key>
            <value>
              <string>E123,E226,E24,C101,E402,C111</string>
            </value>
            <key>
              <string>FixCodes</string>
            </key>
            <value>
              <string></string>
            </value>
            <key>
              <string>FixIssues</string>
            </key>
            <value>
              <bool>False</bool>
            </value>
            <key>
              <string>FutureChecker</string>
            </key>
            <value>
              <string></string>
            </value>
            <key>
              <string>HangClosing</string>
            </key>
            <value>
              <bool>False</bool>
            </value>
            <key>
              <string>IncludeMessages</string>
            </key>
            <value>
              <string></string>
            </value>
            <key>
              <string>LineComplexity</string>
            </key>
            <value>
              <int>15</int>
            </value>
            <key>
              <string>LineComplexityScore</string>
            </key>
            <value>
              <int>10</int>
            </value>
            <key>
              <string>MaxCodeComplexity</string>
            </key>
            <value>
              <int>10</int>
            </value>
            <key>
              <string>MaxLineLength</string>
            </key>
            <value>
              <int>79</int>
            </value>
            <key>
              <string>NoFixCodes</string>
            </key>
            <value>
              <string>E501</string>
            </value>
            <key>
              <string>RepeatMessages</string>
            </key>
            <value>
              <bool>True</bool>
            </value>
            <key>
              <string>ShowIgnored</string>
            </key>
            <value>
              <bool>False</bool>
            </value>
            <key>
              <string>ValidEncodings</string>
            </key>
            <value>
              <string>latin-1, utf-8</string>
            </value>
          </dict>
        </value>
      </dict>
    </CheckersParams>
  </Checkers>
  <OtherTools>
    <OtherToolsParams>
      <dict>
        <key>
          <string>CodeMetrics</string>
        </key>
        <value>
          <dict>
            <key>
              <string>ExcludeFiles</string>
            </key>
            <value>
              <string>*/test/*,*/setup.py,*/test_unit.py</string>
            </value>
          </dict>
        </value>
      </dict>
    </OtherToolsParams>
  </OtherTools>
</Project><|MERGE_RESOLUTION|>--- conflicted
+++ resolved
@@ -1,11 +1,7 @@
 <?xml version="1.0" encoding="UTF-8"?>
 <!DOCTYPE Project SYSTEM "Project-5.1.dtd">
 <!-- eric project file for project revpimodio2 -->
-<<<<<<< HEAD
-<!-- Saved: 2019-03-07, 12:49:06 -->
-=======
 <!-- Saved: 2019-05-01, 08:11:34 -->
->>>>>>> 32c33e49
 <!-- Copyright (C) 2019 Sven Sager, akira@narux.de -->
 <Project version="5.1">
   <Language>en_US</Language>
