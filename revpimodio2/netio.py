--- conflicted
+++ resolved
@@ -43,13 +43,8 @@
 
     def __init__(self, address, timeout=500):
         """Init NetFH-class.
-<<<<<<< HEAD
-        @param address IP Adresse des RevPis
-        @param timeout Verbindungstimeout in Millisekunden"""
-=======
         @param address IP Adresse des RevPi
         @param timeout Timeout in Millisekunden der Verbindung"""
->>>>>>> ebbdbcac
         super().__init__()
         self.daemon = True
 
