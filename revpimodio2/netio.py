--- conflicted
+++ resolved
@@ -361,16 +361,11 @@
             self._slavesock.send(_syspictory)
 
             byte_buff = bytearray()
-<<<<<<< HEAD
-            while not self.__sockend.is_set():
-                data = self._slavesock.recv(256)
-=======
             zero_byte = 0
-            while not self.__sockend and zero_byte < 100:
+            while not self.__sockend.is_set() and zero_byte < 100:
                 data = self._slavesock.recv(128)
                 if data == b'':
                     zero_byte += 1
->>>>>>> 383f9b88
 
                 byte_buff += data
                 if data.find(b'\x04') >= 0:
@@ -381,10 +376,6 @@
 
             self.__sockerr.set()
             raise IOError("readpictory error on network")
-
-<<<<<<< HEAD
-=======
-            self.__trigger = True
 
     def readreplaceio(self):
         """Ruft die replace_io Konfiguration ab.
@@ -412,7 +403,6 @@
 
             self.__trigger = True
 
->>>>>>> 383f9b88
     def run(self):
         """Handler fuer Synchronisierung."""
         while not self.__sockend.is_set():
