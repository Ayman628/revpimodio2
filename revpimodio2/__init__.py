# -*- coding: utf-8 -*-
#
# python3-RevPiModIO
#
# Webpage: https://revpimodio.org/
# (c) Sven Sager, License: LGPLv3
#
"""Stellt alle Klassen fuer den RevolutionPi zur Verfuegung.

Stellt Klassen fuer die einfache Verwendung des Revolution Pis der
Kunbus GmbH (https://revolution.kunbus.de/) zur Verfuegung. Alle I/Os werden
aus der piCtory Konfiguration eingelesen und mit deren Namen direkt zugreifbar
gemacht. Fuer Gateways sind eigene IOs ueber mehrere Bytes konfigurierbar
Mit den definierten Namen greift man direkt auf die gewuenschten Daten zu.
Auf alle IOs kann der Benutzer Funktionen als Events registrieren. Diese
fuehrt das Modul bei Datenaenderung aus.

"""
import warnings

__all__ = [
    "RevPiModIO", "RevPiModIOSelected", "RevPiModIODriver",
    "RevPiNetIO", "RevPiNetIOSelected", "RevPiNetIODriver"
]
__author__ = "Sven Sager <akira@revpimodio.org>"
__name__ = "revpimodio2"
__package__ = "revpimodio2"
<<<<<<< HEAD
__version__ = "2.0.5"
=======
__version__ = "2.1.1"
>>>>>>> 47c3e839

# Global package values
OFF = 0
GREEN = 1
RED = 2
RISING = 31
FALLING = 32
BOTH = 33

warnings.simplefilter(action="always")


def consttostr(value):
    """Gibt <class 'str'> fuer Konstanten zurueck.

    Diese Funktion ist erforderlich, da enum in Python 3.2 nicht existiert.

    @param value Konstantenwert
    @return <class 'str'> Name der Konstanten

    """
    if value == 0:
        return "OFF"
    elif value == 1:
        return "GREEN"
    elif value == 2:
        return "RED"
    elif value == 31:
        return "RISING"
    elif value == 32:
        return "FALLING"
    elif value == 33:
        return "BOTH"
    else:
        return ""

# Benötigte Klassen importieren
from .modio import RevPiModIO, RevPiModIOSelected, RevPiModIODriver
from .netio import RevPiNetIO, RevPiNetIOSelected, RevPiNetIODriver<|MERGE_RESOLUTION|>--- conflicted
+++ resolved
@@ -25,11 +25,7 @@
 __author__ = "Sven Sager <akira@revpimodio.org>"
 __name__ = "revpimodio2"
 __package__ = "revpimodio2"
-<<<<<<< HEAD
-__version__ = "2.0.5"
-=======
 __version__ = "2.1.1"
->>>>>>> 47c3e839
 
 # Global package values
 OFF = 0
