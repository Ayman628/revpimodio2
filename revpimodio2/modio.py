--- conflicted
+++ resolved
@@ -37,19 +37,11 @@
         "_maxioerrors", "_myfh", "_myfh_lck", "_monitoring", "_procimg", \
         "_simulator", "_syncoutputs", "_th_mainloop", "_waitexit", \
         "core", "app", "device", "exitsignal", "io", "summary", "_debug", \
-<<<<<<< HEAD
-        "_lck_replace_io", "_replace_io_file", "_run_on_pi"
-
-    def __init__(
-            self, autorefresh=False, monitoring=False, syncoutputs=True,
-            procimg=None, configrsc=None, simulator=False, debug=False,
-=======
         "_replace_io_file", "_run_on_pi"
 
     def __init__(
             self, autorefresh=False, monitoring=False, syncoutputs=True,
             procimg=None, configrsc=None, simulator=False, debug=True,
->>>>>>> 11ceb6f4
             replace_io_file=None, direct_output=False):
         """Instantiiert die Grundfunktionen.
 
@@ -115,12 +107,9 @@
         # Event für Benutzeraktionen
         self.exitsignal = Event()
 
-<<<<<<< HEAD
-=======
         # Wert über setter setzen
         self.debug = debug
 
->>>>>>> 11ceb6f4
         try:
             self._run_on_pi = S_ISCHR(osstat(self._procimg).st_mode)
         except Exception:
@@ -555,10 +544,6 @@
                         self._myfh.flush()
 
         elif request == 19220:
-<<<<<<< HEAD
-            # FIXME: Implement
-=======
->>>>>>> 11ceb6f4
             # Counterwert auf 0 setzen
             dev_position = arg[0]
             bit_field = int.from_bytes(arg[2:], byteorder="little")
@@ -571,11 +556,7 @@
                     break
 
             if io_byte == -1:
-<<<<<<< HEAD
-                raise RuntimeError("count not reset counter io in file")
-=======
                 raise RuntimeError("could not reset counter io in file")
->>>>>>> 11ceb6f4
 
             with self._myfh_lck:
                 self._myfh.seek(io_byte)
@@ -899,11 +880,7 @@
                                 or regfunc.edge == RISING and io.value \
                                 or regfunc.edge == FALLING and not io.value:
                             if regfunc.as_thread:
-<<<<<<< HEAD
-                                self._imgwriter.__eventqth.put(
-=======
                                 self._imgwriter._eventqth.put(
->>>>>>> 11ceb6f4
                                     (regfunc, io._name, io.value), False
                                 )
                             else:
@@ -1165,11 +1142,7 @@
     def __init__(
             self, deviceselection, autorefresh=False, monitoring=False,
             syncoutputs=True, procimg=None, configrsc=None,
-<<<<<<< HEAD
-            simulator=False, debug=False, replace_io_file=None,
-=======
             simulator=False, debug=True, replace_io_file=None,
->>>>>>> 11ceb6f4
             direct_output=False):
         """Instantiiert nur fuer angegebene Devices die Grundfunktionen.
 
@@ -1238,11 +1211,7 @@
 
     def __init__(
             self, virtdev, autorefresh=False, monitoring=False,
-<<<<<<< HEAD
-            syncoutputs=True, procimg=None, configrsc=None, debug=False,
-=======
             syncoutputs=True, procimg=None, configrsc=None, debug=True,
->>>>>>> 11ceb6f4
             replace_io_file=None, direct_output=False):
         """Instantiiert die Grundfunktionen.
 
